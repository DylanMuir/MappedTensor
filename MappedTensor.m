% MappedTensor - CLASS Create and map a new file to a large variable
%
% The MappedTensor class creates a large variable, and maps it directly to a
% file on disk.  The variable can be passed around BY REFERENCE, indexed and
% written to without allocating space for the entire variable in matlab.  Note
% that this is a handle class, meaning that if you copy the variable you only
% copy the handle and not the data.  Modifying one tensor will modify all the
% copies!
%
% If this software is useful to your academic work, please cite our
% publication in lieu of thanks:
%
% D R Muir and B M Kampa, 2015. "FocusStack and StimServer: a new open
%    source MATLAB toolchain for visual stimulation and analysis of two-photon
%    calcium neuronal imaging data". Frontiers in Neuroinformatics 8 (85).
%    DOI: 10.3389/fninf.2014.00085
%
% Creation: mtVariable = MappedTensor(vnTensorSize)
%           mtVariable = MappedTensor(nDim1, nDim2, nDim3, ...)
%           mtVariable = MappedTensor(nSquareDim, ...)
%           mtVariable = MappedTensor(strExistingFilename, <dimensions>, ...)
%           mtVariable = MappedTensor(..., 'Class', strClassName)
%           mtVariable = MappedTensor(..., 'HeaderBytes', nHeaderBytesToSkip)
%           mtVariable = MappedTensor(..., 'MachineFormat', strMachineFormat)
%
% 'vnTensorSize', or [nDim1 nDim2 nDim3 ...] defines the desired size of the
% variable.  By default, a new binary temporary file will be generated, and
% deleted when the 'mtVariable' is destroyed.  'strExistingFilename' can be used
% to map an existing file on disk, but the full size (and class) of the file
% must be known and specified in advance.  This file will not be removed when
% all handle references are destroyed.
%
% If a single dimension is specified ('nSquareDim'), then the dimensions of
% the resulting MappedTensor will be [nSquareDim nSquareDim].  This is in
% line with Matlab default semantics for matrix construction.
%
% By default the tensor will have class 'double'.  This can be specified as an
% argument to MappedTensor by specifiying the 'Class' argument (see usage
% above). Supported classes: char, int8, uint8, logical, int16, uint16,
% int32, uint32, single, int64, uint64, double.
%
% The optional parameter 'nHeaderBytesToSkip' allows you to skip over the
% beginning of an (existing) binary file, by throwing away the specified
% number of header bytes.
%
% The optional parameter 'strMachineFormat' allows you to speciy big-endian
% ('ieee-be') or little-endian ('ieee-le') formats for data storage and
% reading.  If not specified, the machine-native format will be used.
%
% Usage: size(mtVariable)
%        mtVariable(:) = rand(100, 100, 100);
%        mfData = mtVariable(:, :, 34, 2);
%        mtVariable(12) = 1+6i;
%
% Note: mtVariable = rand(100, 100, 100); would over-write the mapped tensor
% with a standard matlab tensor!  To assign to the entire tensor you must use
% colon referencing: mtVariable(:) = ...
%
% It's not clear why you would do this anyway, because the right hand side of
% the assignment would already allocate enough space for the full tensor...
% which is presumably what you're trying to avoid.
%
% Permute is supported.  Complex numbers are supported (a definite benefit over
% memmapfile).  Transpose (.') and ctranspose (') are both supported.
% Transposition just swaps the first two dimensions, leaving the trailing
% dimensions unpermuted.
%
% Unary plus (+A) and minus (-A) are supported.  Binary plus (A+B), minus (A-B),
% times (A*B, A.*B) as long as one of A or B is a scalar.  Divide (A/B,
% A./B, B\A, B.\A) is supported, as long as B is a scalar.
%
% Save and load is minimally supported -- data is NOT saved, but on load a new
% mapped tensor will be generated and filled with zeros.  Both save and load
% generate warnings.
%
% Dot referencing ('.') is not supported.
%
% sum(mtVar <, nDimension, strOutType>) is supported, to avoid importing
% the entire tensor into memory.
%
% Convenience functions:
%    SliceFunction: Execute a function on the entire tensor, by slicing it along
%       a specified dimension, and store the results back in the tensor.  
%
%       Usage: [<mtNewVar>] = SliceFunction(mtVar, fhFunctionHandle, nSliceDim <, vnSliceSize,> ...)
%
%           'mtVar' is a MappedTensor.  This tensor will be sliced up along
%           dimensions 'nSliceDim', with each slice passed individually to
%           'fhFunctionHandle', along with the slice index and any trailing
%           argments (...).  If no return argument is supplied, the results
%           will be stored back in 'mtVar'.  If a return argument is
%           supplied, a new MappedTensor will be created to contain the
%           results.  The optional argument 'vnSliceSize' can be used to
%           call a function that returns a different sized output than the
%           size of a single slice of 'mtVar'. In that case, a new tensorsl
%           'mtNewVar' will be generated, and it will have the size
%           'vnSliceSize', with the dimension 'nSliceDim' having the same
%           length as in the original tensor 'mtVar'.
%
%           "Slice assign" operations can be performed by passing in a function
%           that takes no input arguments for 'fhFunctionHandle'.
%
%           Note that due to Matlab not making available the number of
%           return arguments that an anonymous function delivers, all
%           functions passed to SliceFunction must return AT LEAST ONE
%           argument.
%
%       For example:
%
%       mtVar(:) = abs(fft2(mtVar(:, :, :)));
%
%          is equivalent to
%
%       SliceFunction(mtVar, @(x)(abs(fft2(x)), 3);
%
%       Each slice of the third dimension of mtVar, taken in turn, is passed to
%       fft2 and the result stored back into the same slice of mtVar.
%
%       mtVar2 = SliceFunction(mtVar, @(x)(fft2(x)), 3);
%
%       This will return the result in a new MappedTensor, with temporary
%       storage.
%
%       mtVar2 = SliceFunction(mtVar, @(x)(sum(x)), 3, [1 10 1]);
%
%       This will create a new MappedTensor with size [1 10 N], where 'N' is
%       the length along dimension 3 of 'mtVar'.
%
%       SliceFunction(mtVar, @()(randn(10, 10)), 3);
%
%       This will assign random numbers to each slice of 'mtVar' independently.
%
%       SliceFunction(mtVar, @(x, n)(x .* vfFactor(n)), 3);
%
%       The second argument to the function is passed the index of the
%       current slice.  This line will multiply each slice in mtVar by a
%       scalar corresponding to that slice index.
%
% Note: MappedTensor provides an accelerated MEX function for performing
% file reads and writes.  MappedTensor will attempt to compile this
% function when a MappedTensor variable is first created.  This requires
% mex to be configured correctly for your system.  If compilation fails,
% then a slower matlab version will be used.

% Author: Dylan Muir <dylan@ini.phys.ethz.ch>
% Created: 19th November, 2010
%
% Thanks to @marcsous (https://github.com/marcsous) for bug reports and
% fixes.

classdef MappedTensor < handle
   properties (SetAccess = private, GetAccess = private)
      strRealFilename;        % Binary data file on disk (real part of tensor)
      strCmplxFilename;       % Binary data file on disk (complex part of tensor)
      bReadOnly = false;      % Should the data be protected from writing?
      hRealContent;           % File handle for data (real part)
      hCmplxContent;          % File handle for data (complex part)
      bTemporary;             % A flag which records whether a temporary file was created by MappedTensor
      strClass = 'double';    % The class of this mapped tensor
      strStorageClass;        % The storage class of this tensor on disk
      nClassSize;             % The size of a single scalar element of the storage class, in bytes
      vnDimensionOrder;       % A vector containing the virtual dimension order used for referencing the tensor
      nNumElements;           % The number of total elements in the tensor, for convenience
      vnOriginalSize;         % A vector recording the original size of the tensor
      bMustCast;              % A boolean indicating that the data should be cast on reading and writing
      bIsComplex = false;     % A boolean indicating the the data has a complex part
      fComplexFactor = 1;     % A factor multiplied by the complex part of the tensor (used for scalar multiplication and negation)
      fRealFactor = 1;        % A factor multiplied by the real part of the tensor (used for scalar multiplication and negation)
      nHeaderBytes = 0;       % The number of bytes to skip at the beginning of the file
      strMachineFormat;       % The desired machine format of the mapped file
      bBigEndian;             % Should the data be stored in big-endian format?

      hShimFunc;              % Handle to the (hopefully compiled) shim function
      hRepSumFunc;            % Handle to the (hopefully compiled) repsum function
      hChunkLengthFunc;       % Handle to the (hopefully compiled) chunk length function
   end
   
   methods
      %% MappedTensor - CONSTRUCTOR
      function [mtVar] = MappedTensor(varargin)
         % - Filter arguments for properties
         vbKeepArg = true(numel(varargin), 1);
         nArg = 2;
         while (nArg <= numel(varargin))
            if (ischar(varargin{nArg}))
               switch(lower(varargin{nArg}))
                  case {'class'}
                     % - A non-default class was specified
                     mtVar.strClass = varargin{nArg+1};
                     vbKeepArg(nArg:nArg+1) = false;
                     nArg = nArg + 1;
                     
                  case {'headerbytes'}
                     % - A number of header bytes was specified
                     mtVar.nHeaderBytes = varargin{nArg+1};
                     vbKeepArg(nArg:nArg+1) = false;
                     nArg = nArg + 1;
                     
                  case {'machineformat'}
                     % - The machine format was specifed
                     mtVar.strMachineFormat = varargin{nArg+1};
                     vbKeepArg(nArg:nArg+1) = false;
                     nArg = nArg + 1;
                     
                  case {'readonly'}
                     % - Read-only or read/write status was specified
                     mtVar.bReadOnly = logical(varargin{nArg+1});
                     vbKeepArg(nArg:nArg+1) = false;
                     nArg = nArg + 1;
                     
                  otherwise
                     % - No other properties are supported
                     error('MappedTensor:InvalidProperty', ...
                        '*** MappedTensor: ''%s'' is not a valid property.  Use the ''Class'' keyword to specify the tensor class.', varargin{nArg});
               end
            end
            
            % - Check the next argument
            nArg = nArg + 1;
         end
         
         % - Filter out unneeded arguments
         varargin = varargin(vbKeepArg);
         
         % - Interpret an empty argument list as {1}
         if (isempty(varargin))
            varargin = {1};
         end
         
         % - Get class information
         [mtVar.nClassSize, mtVar.strStorageClass] = ClassSize(mtVar.strClass);
         
         % - Do we need to cast data between these two classes?
         mtVar.bMustCast = ~isequal(mtVar.strStorageClass, mtVar.strClass);
         
         % - Should we map a file on disk, or create a temporary file?
         if (ischar(varargin{1}))
            % - Open an existing file
            vnTensorSize = double([varargin{2:end}]);
            mtVar.strRealFilename = varargin{1};
            mtVar.bTemporary = false;
            
         else
            % - Create a temporary file
            mtVar.bTemporary = true;
            vnTensorSize = double([varargin{:}]);
         end

         % - If only one dimension was provided, assume the matrix is
         % square (Matlab default semantics)
         if (isscalar(vnTensorSize))
            vnTensorSize = vnTensorSize * [1 1];
         end
                     
<<<<<<< HEAD
         
         % - Validate tensor size argument
         try
            validateattributes(vnTensorSize, {'numeric'}, {'positive', 'integer'});
         catch
            error('MappedTensor:Arguments', ...
               '*** MappedTensor: Error: ''vnTensorSize'' must be a positive integer vector.');
         end
         
         % - Make enough space for a temporary tensor
         if (mtVar.bTemporary)
            mtVar.strRealFilename = create_temp_file(prod(vnTensorSize) * mtVar.nClassSize + mtVar.nHeaderBytes);
         end
         
=======
>>>>>>> 9cadd019
         % - Get a handle to the appropriate shim function
         [mtVar.hShimFunc, ...
          mtVar.hRepSumFunc, ...
          mtVar.hChunkLengthFunc] = GetMexFunctionHandles;
      
         % - Validate tensor size argument
         try
            validateattributes(vnTensorSize, {'numeric'}, {'positive', 'integer'});
         catch
            error('MappedTensor:Arguments', ...
               '*** MappedTensor: Error: ''vnTensorSize'' must be a positive integer vector.');
         end

         % - Make enough space for a temporary tensor
         if (mtVar.bTemporary)
            mtVar.strRealFilename = create_temp_file(prod(vnTensorSize) * mtVar.nClassSize + mtVar.nHeaderBytes);
         end
         
         % - Open the file
         if (isempty(mtVar.strMachineFormat))
            [mtVar.hRealContent, mtVar.strMachineFormat] = mtVar.hShimFunc('open', mtVar.strRealFilename);
         else
            mtVar.hRealContent = mtVar.hShimFunc('open', mtVar.strRealFilename, mtVar.strMachineFormat);
         end
            
         % - Check machine format
         switch (lower(mtVar.strMachineFormat))
            case {'ieee-be', 'ieee-be.l64'}
               mtVar.bBigEndian = true;
               
            case {'ieee-le', 'ieee-le.l64'}
               mtVar.bBigEndian = false;
               
            otherwise
               error('MappedTensor:MachineFormat', ...
                     '*** MappedTensor: Error: only ''ieee-be'' and ''ieee-le'' machine formats are supported.');
         end
         
         % - Initialise dimension order
         mtVar.vnDimensionOrder = 1:numel(vnTensorSize);
         
         % - Record number of total elements
         mtVar.nNumElements = prod(vnTensorSize);

         % - Record the original tensor size
         mtVar.vnOriginalSize = vnTensorSize;
      end
      
      % delete - DESTRUCTOR
      function delete(mtVar)
         % - Delete the file, if a temporary file was created for this variable
         try
            % - Close the file handles
            mtVar.hShimFunc('close', mtVar.hRealContent);
            
            if (mtVar.bIsComplex)
               mtVar.hShimFunc('close', mtVar.hCmplxContent);
            end

            if (mtVar.bTemporary)
               % - Really delete the temporary file, don't just put it in the trash
               strState = recycle('off');
               delete(mtVar.strRealFilename);
               recycle(strState);
            end
            
            % - Delete the complex storage tensor, if it exists
            if (mtVar.bIsComplex)
               strState = recycle('off');
               delete(mtVar.strCmplxFilename);
               recycle(strState);
            end
            
         catch mtErr
            % - Die gracefully if we couldn't delete the temporary file
            warning('MappedTensor:Destructor', ...
               '--- MappedTensor/delete: Could not delete temporary file.\n       Error: %s', mtErr.message);
         end
      end
      
      %% Overloaded subsref, subsasgn and end
      function [varargout] = subsref(mtVar, subs)
         % - More than one return argument means cell or dot referencing was
         % used
         if (nargout > 1)
            error('MappedTensor:InvalidReferencing', ...
               '*** MappedTensor: ''{}'' and ''.'' referencing methods are not supported by MappedTensor objects.');
         end
         
         % - Check reference type
         switch (subs(1).type)
            case {'.', '{}'}
               % - Unsupported referencing
               error('MappedTensor:InvalidReferencing', ...
               '*** MappedTensor: ''{}'' and ''.'' referencing methods are not supported by MappedTensor objects.');
               
            case {'()'}
               % - Call the internal subsref function
               [varargout{1}] = my_subsref(mtVar, subs);

            otherwise
               % - Unknown referencing type
               error('MappedTensor:UnknownReferenceType', ...
                  '*** MappedTensor: An unknown referencing method was used.');
         end
      end
      
      % my_subsref - Standard array referencing
      function [tfData] = my_subsref(mtVar, S)
         % - Test for valid subscripts
         cellfun(@isvalidsubscript, S.subs);
         
         % - Re-order reference indices
         nNumDims = numel(S.subs);
         nNumTotalDims = numel(mtVar.vnDimensionOrder);
         vnReferencedTensorSize = size(mtVar);
         
         % - Catch "read entire stack" condition
         if (~all(cellfun(@iscolon, S.subs)))
            % - Handle different numbers of referencing dimensions
            if (nNumDims == 1)
               % - Translate from linear refs to indices
               nNumDims = nNumTotalDims;
               
               % - Translate colon indexing
               if (iscolon(S.subs{1}))
                  S.subs{1} = (1:numel(mtVar))';
               end
               
               % - Get equivalent subscripted indexes
               [cIndices{1:nNumDims}] = ind2sub(vnReferencedTensorSize, S.subs{1});
               
               % - Permute indices and convert back to linear indexing
               vnInvOrder(mtVar.vnDimensionOrder(1:nNumTotalDims)) = 1:nNumTotalDims;
               vnReferencedTensorSize = vnReferencedTensorSize(vnInvOrder);
               
               try
                  S.subs{1} = sub2ind(mtVar.vnOriginalSize, cIndices{vnInvOrder});
               catch
                  error('MappedTensor:badsubscript', ...
                     '*** MappedTensor: Subscript out of range.');
               end
               
            elseif (nNumDims < nNumTotalDims)
               % - Wrap up trailing dimensions, matlab style, using linear indexing
               vnReferencedTensorSize(nNumDims) = prod(vnReferencedTensorSize(nNumDims:end));
               vnReferencedTensorSize = vnReferencedTensorSize(1:nNumDims);
               
               % - Inverse permute index order
               vnInvOrder(mtVar.vnDimensionOrder(1:nNumDims)) = 1:nNumDims;
               vnReferencedTensorSize = vnReferencedTensorSize(vnInvOrder(vnInvOrder ~= 0));
               S.subs = S.subs(vnInvOrder(vnInvOrder ~= 0));
               
            elseif (nNumDims == nNumTotalDims)
               % - Simply permute and access tensor
               
               % - Permute index order
               vnInvOrder(mtVar.vnDimensionOrder(1:nNumTotalDims)) = 1:nNumTotalDims;
               vnReferencedTensorSize = vnReferencedTensorSize(vnInvOrder);
               S.subs = S.subs(vnInvOrder);
               
            else % (nNumDims > nNumTotalDims)
               % - Check for non-colon references
               vbNonColon = ~cellfun(@iscolon, S.subs);
               
               % - Check only trailing dimensions
               vbNonColon(1:nNumTotalDims) = false;
               
               % - Check trailing dimensions for non-'1' indices
               if (any(cellfun(@(c)(~isequal(c, 1)), S.subs(vbNonColon))))
                  % - This is an error
                  error('MappedTensor:badsubscript', ...
                     '*** MappedTensor: Subscript out of range.');
               end
               
               % - Permute index order
               vnInvOrder(mtVar.vnDimensionOrder(1:nNumTotalDims)) = 1:nNumTotalDims;
               vnReferencedTensorSize = vnReferencedTensorSize(vnInvOrder);
               S.subs = S.subs(vnInvOrder);
            end
         end
         
         % - Reference the tensor data element
         if (mtVar.bIsComplex)
            % - Get the real and complex parts
            tfData = complex(mtVar.fRealFactor .* mt_read_data(mtVar.hShimFunc, mtVar.hRealContent, S, vnReferencedTensorSize, mtVar.strClass, mtVar.nHeaderBytes, mtVar.bBigEndian, mtVar.hRepSumFunc, mtVar.hChunkLengthFunc), ...
                             mtVar.fComplexFactor .* mt_read_data(mtVar.hShimFunc, mtVar.hCmplxContent, S, vnReferencedTensorSize, mtVar.strClass, mtVar.nHeaderBytes, mtVar.bBigEndian, mtVar.hRepSumFunc, mtVar.hChunkLengthFunc));
         else
            % - Just return the real part
            tfData = mtVar.fRealFactor .* mt_read_data(mtVar.hShimFunc, mtVar.hRealContent, S, vnReferencedTensorSize, mtVar.strClass, mtVar.nHeaderBytes, mtVar.bBigEndian, mtVar.hRepSumFunc, mtVar.hChunkLengthFunc);
         end
         
         % - Permute dimensions
         tfData = permute(tfData, mtVar.vnDimensionOrder);
         
         % - Reshape return data to concatenate trailing dimensions (just as
         % matlab does)
         if (nNumDims == 1)
            tfData = reshape(tfData, [], 1);
            
         elseif (nNumDims < nNumTotalDims)
            cnSize = num2cell(size(tfData));
            tfData = reshape(tfData, cnSize{1:nNumDims-1}, []);
         end
         
         % - Cast data, if required
         if (mtVar.bMustCast)
            tfData = cast(tfData, mtVar.strClass);
         end
      end
      
      % subsasgn - METHOD Overloaded subsasgn
      function [mtVar] = subsasgn(mtVar, subs, tfData)
         % - Test read-only status if tensor
         if (mtVar.bReadOnly)
            error('MappedTensor:ReadProtect', '*** MappedTensor: Attempted write to a read-only tensor.');
         end
         
         % - Test real/complex nature of input and current tensor
         if (~isreal(tfData))
            % - The input data is complex
            if (~mtVar.bIsComplex)
               make_complex(mtVar);
            end
         end
         
         % - Cast data, if required
         if (mtVar.bMustCast)
            tfData = cast(tfData, mtVar.strStorageClass);
         end
         
         % - Permute input data
         tfData = ipermute(tfData, mtVar.vnDimensionOrder);
         
         if (~isreal(tfData)) || (~isreal(mtVar))
            % - Assign to both real and complex parts
            mt_write_data(mtVar.hShimFunc, mtVar.hRealContent, subs, mtVar.vnOriginalSize, mtVar.strClass, mtVar.nHeaderBytes, real(tfData) ./ mtVar.fRealFactor, mtVar.bBigEndian, mtVar.hRepSumFunc, mtVar.hChunkLengthFunc);
            mt_write_data(mtVar.hShimFunc, mtVar.hCmplxContent, subs, mtVar.vnOriginalSize, mtVar.strClass, mtVar.nHeaderBytes, imag(tfData) ./ mtVar.fComplexFactor, mtVar.bBigEndian, mtVar.hRepSumFunc, mtVar.hChunkLengthFunc);

         else
            % - Assign only real part
            mt_write_data(mtVar.hShimFunc, mtVar.hRealContent, subs, mtVar.vnOriginalSize, mtVar.strClass, mtVar.nHeaderBytes, tfData ./ mtVar.fRealFactor, mtVar.bBigEndian, mtVar.hRepSumFunc, mtVar.hChunkLengthFunc);
         end
      end
      
      % end - METHOD Overloaded end
      function ind = end(obj,k,n)
         szd = size(obj);
         if k < n
            ind = szd(k);
         else
            ind = prod(szd(k:end));
         end
      end
      
      %% Overloaded methods (size, numel, permute, ipermute, ctranspose, transpose, isreal)
      % size - METHOD Overloaded size function
      function [varargout] = size(mtVar, vnDimensions)
         % - Get original tensor size, and extend dimensions if necessary
         vnOriginalSize = mtVar.vnOriginalSize; %#ok<PROP>
         vnOriginalSize(end+1:numel(mtVar.vnDimensionOrder)) = 1; %#ok<PROP>
         
         % - Return the size of the tensor data element, permuted
         vnSize = vnOriginalSize(mtVar.vnDimensionOrder); %#ok<PROP>
         
         % - Return specific dimension(s)
         if (exist('vnDimensions', 'var'))
            if (~isnumeric(vnDimensions) || ~all(isreal(vnDimensions)))
               error('MappedTensor:dimensionMustBePositiveInteger', ...
                  '*** MappedTensor: Dimensions argument must be a positive integer within indexing range.');
            end
            
            % - Return the specified dimension(s)
            vnSize(end+1:max(vnDimensions)) = 1;
            vnSize = vnSize(vnDimensions);
         end
         
         % - Handle differing number of size dimensions and number of output
         % arguments
         nNumArgout = max(1, nargout);
         
         if (nNumArgout == 1)
            % - Single return argument -- return entire size vector
            varargout{1} = vnSize;
            
         elseif (nNumArgout <= numel(vnSize))
            % - Several return arguments -- return single size vector elements,
            % with the remaining elements grouped in the last value
            varargout(1:nNumArgout-1) = num2cell(vnSize(1:nNumArgout-1));
            varargout{nNumArgout} = prod(vnSize(nNumArgout:end));
            
         else
            % - Output all size elements
            varargout(1:numel(vnSize)) = num2cell(vnSize);

            % - Deal out trailing dimensions as '1'
            varargout(numel(vnSize)+1:nNumArgout) = {1};
         end
      end
      
      % ndims - METHOD Overloaded ndims function
      function [nDim] = ndims(mtVar, varargin)
          % - If varargin contains anything, a cell reference "{}" was attempted
          if (~isempty(varargin))
              error('MappedTensor:cellRefFromNonCell', ...
                  '*** MappedTensor: Cell contents reference from non-cell obejct.');
          end
          
          % - Return the total number of dimensions in the tensor
          nDim = length(size(mtVar));
      end
      
      % numel - METHOD Overloaded numel function
      function [nNumElem] = numel(mtVar, varargin)
         % - If varargin contains anything, a cell reference "{}" was attempted
         if (~isempty(varargin))
            error('MappedTensor:cellRefFromNonCell', ...
               '*** MappedTensor: Cell contents reference from non-cell obejct.');
         end
         
         % - Return the total number of elements in the tensor
         nNumElem = mtVar.nNumElements;
      end
      
      % permute - METHOD Overloaded permute function
      function [mtVar] = permute(mtVar, vnNewOrder)
         vnCurrentOrder = mtVar.vnDimensionOrder;
         
         if (numel(vnNewOrder) > numel(vnCurrentOrder))
            vnCurrentOrder(end+1:numel(vnNewOrder)) = numel(vnCurrentOrder)+1:numel(vnNewOrder);
         end
         
         mtVar.vnDimensionOrder(1:numel(vnNewOrder)) = vnCurrentOrder(vnNewOrder);
      end
      
      % ipermute - METHOD Overloaded ipermute function
      function [mtVar] = ipermute(mtVar, vnOldOrder)
         vnNewOrder(vnOldOrder) = 1:numel(vnOldOrder);
         mtVar = permute(mtVar, vnNewOrder);
      end
      
      % ctranspose - METHOD Overloaded ctranspose function
      function [mtVar] = ctranspose(mtVar)
         % - Array-transpose real and complex parts
         mtVar = transpose(mtVar);
         
         % - Negate complex part
         if (mtVar.bIsComplex)
            mtVar.fComplexFactor = -mtVar.fComplexFactor;
         end
      end
      
      % transpose - METHOD Overloaded transpose function
      function [mtVar] = transpose(mtVar)
         mtVar = permute(mtVar, [2 1]);
      end
      
      % isreal - METHOD Overloaded isreal function
      function [bIsReal] = isreal(mtVar)
         bIsReal = ~mtVar.bIsComplex;
      end
      
      % islogical - METHOD Overloaded islogical function
      function [bIsLogical] = islogical(mtVar)
         bIsLogical = isequal(mtVar.strClass, 'logical');
      end
      
      % isnumeric - METHOD Overloaded isnumeric function
      function [bIsNumeric] = isnumeric(mtVar)
         bIsNumeric = ~islogical(mtVar);
      end
      
      % isscalar - METHOD Overloaded isscalar function
      function [bIsScalar] = isscalar(mtVar)
         bIsScalar = numel(mtVar) == 1;
      end
      
      % ismatrix - METHOD Overloaded ismatrix function
      function [bIsMatrix] = ismatrix(mtVar)
         bIsMatrix = ~isscalar(mtVar);
      end
      
      % ischar - METHOD Overloaded ischar function
      function [bIsChar] = ischar(mtVar)
         bIsChar = isequal(mtVar.strClass, 'char');
      end
      
      % isnan - METHOD Overloaded isnan function
      function [bIsNan] = isnan(mtVar) %#ok<MANU>
         bIsNan = false;
      end
      
      %% Overloaded methods (uminus, uplus, times, mtimes, ldivide, rdivide, mldivide, mrdivide)
      
      % uminus - METHOD Overloaded uminus operator (-mtVar)
      function [mtVar] = uminus(mtVar)
         % - Negate real part
         mtVar.fRealFactor = -mtVar.fRealFactor;
         
         % - Negate complex part, if it exists
         if (mtVar.bIsComplex)
            mtVar.fComplexFactor = -mtVar.fComplexFactor;
         end
      end
      
      % uplus - METHOD Overloaded uplus operator (+mtVar)
      function [mtVar] = uplus(mtVar)
         % - ...nothing to do?
      end
      
      % times - METHOD Overloaded times operator (A.*B)
      function [mtVar] = times(varargin)
         % - Are the inputs numeric?
         vbIsNumeric = cellfun(@isnumeric, varargin);
         
         % - Are the inputs scalar?
         vbIsScalar = cellfun(@isscalar, varargin);
         
         % - Are the inputs of class MappedTensor
         vbIsTensor = cellfun(@(o)(isa(o, 'MappedTensor')), varargin);
         
         % - Can we perform the operation?
         if (nnz(vbIsNumeric & vbIsScalar & ~vbIsTensor) ~= 1)
            error('MappedTensor:InvalidTimesOperands', ...
                  '*** MappedTensor: ''times'' (.*) is only supported for a MappedTensor object and a scalar.');
         end
         
         % - Get the scalar value
         fScalar = varargin{vbIsNumeric & vbIsScalar};
         mtVar = varargin{vbIsTensor};
         
         % - Multiply real and complex factors by input scalar
         mtVar.fRealFactor = mtVar.fRealFactor .* fScalar;
         
         if (mtVar.bIsComplex)
            mtVar.fCmplxFactor = mtVar.fCmplxFactor .* fScalar;
         end
      end
      
      % mtimes - METHOD Overloaded mtimes operator (A*B)
      function [mtVar] = mtimes(varargin)
         % - Use 'times' to perform the (scalar) multiplicaton
         mtVar = times(varargin{:});
      end
      
      % rdivide - METHOD Overloaded rdivide operator (A./B)
      function [mtVar] = rdivide(mtVar, fScalar)
         % - Check that the right operand is a scalar
         if (~isnumeric(fScalar) || ~isscalar(fScalar))
            error('MappedTensor:InvalidRDivideOperands', ...
                  '*** MappedTensor: ''rdivide'' (./) is only supported if the second operand is a scalar number.');
         end
         
         % - Use 'times' to perform the operation
         mtVar = times(mtVar, 1./fScalar);
      end
      
      % ldivide - METHOD Overloaded ldivide operator (A.\B)
      function [mtVar] = ldivide(fScalar, mtVar)
         % - Check that the left operand is a scalar
         if (~isnumeric(fScalar) || ~isscalar(fScalar))
            error('MappedTensor:InvalidLDivideOperands', ...
                  '*** MappedTensor: ''ldivide'' (.\\) is only supported if the first operand is a scalar number.');
         end
         
         % - Use 'times' to perform the operation
         mtVar = times(mtVar, 1./fScalar);
      end
      
      % mrdivide - METHOD Overloaded mrdivide operator (A/B)
      function [mtVar] = mrdivide(varargin)
         % - Use 'rdivide' to perform the operation
         mtVar = rdivide(varargin{:});
      end
      
      % mldivide - METHOD Overloaded mldivide operator (A\B)
      function [mtVar] = mldivide(varargin)
         % - Use 'ldivide' to perform the operation
         mtVar = ldivide(varargin{:});
      end
      
      %% Overloaded methods (plus, minus)
      
      % plus - METHOD Overloaded binary 'plus' operator (A+B)
      function [mtVar] = plus(varargin)
         % - Are the inputs numeric?
         vbIsNumeric = cellfun(@isnumeric, varargin);
         
         % - Are the inputs scalar?
         vbIsScalar = cellfun(@isscalar, varargin);
         
         % - Are the inputs of class MappedTensor
         vbIsTensor = cellfun(@(o)(isa(o, 'MappedTensor')), varargin);
         
         % - Can we perform the operation?
         if (nnz(vbIsNumeric & vbIsScalar & ~vbIsTensor) ~= 1)
            error('MappedTensor:InvalidPlusOperands', ...
                  '*** MappedTensor: ''plus'' (A+B) is only supported for a MappedTensor object and a scalar.');
         end
         
         % - Get the scalar value
         fScalar = varargin{vbIsNumeric & vbIsScalar};
         mtVar = varargin{vbIsTensor};
         
         % - Find a dimension to slice along
         vnTensorSize = size(mtVar);
         nSliceDim = numel(vnTensorSize);

         % - Perform the addition slice-wise
         fhAddition = @(tSlice)(tSlice + fScalar);
         SliceFunction(mtVar, fhAddition, nSliceDim);
      end
      
      % minus - METHOD Overloaded binary 'minus' operator (A-B)
      function [mtVar] = minus(varargin)
         % - Are the inputs numeric?
         vbIsNumeric = cellfun(@isnumeric, varargin);
         
         % - Are the inputs scalar?
         vbIsScalar = cellfun(@isscalar, varargin);
         
         % - Are the inputs of class MappedTensor
         vbIsTensor = cellfun(@(o)(isa(o, 'MappedTensor')), varargin);
         
         % - Can we perform the operation?
         if (nnz(vbIsNumeric & vbIsScalar & ~vbIsTensor) ~= 1)
            error('MappedTensor:InvalidMinusOperands', ...
                  '*** MappedTensor: ''minus'' (A-B) is only supported for a MappedTensor object and a scalar.');
         end
         
         % - Get the scalar value
         fScalar = varargin{vbIsNumeric & vbIsScalar};
         mtVar = varargin{vbIsTensor};
         
         % - Find a dimension to slice along
         vnTensorSize = size(mtVar);
         nSliceDim = numel(vnTensorSize);

         % - Perform the subtraction slice-wise
         if (vbIsScalar(1))
            fhSubtraction = @(tSlice)(fScalar - tSlice);
         else
            fhSubtraction = @(tSlice)(tSlice - fScalar);
         end
         SliceFunction(mtVar, fhSubtraction, nSliceDim);
      end
      
      %% disp - METHOD Overloaded disp function
      function disp(mtVar)
         strSize = strtrim(sprintf(' %d', size(mtVar)));
         
         if (mtVar.bIsComplex)
            strComplex = 'complex ';
         else
            strComplex = '';
         end
         
         disp(sprintf('  <a href="matlab:help MappedTensor">MappedTensor</a> object, containing: %s%s [%s].', strComplex, mtVar.strClass, strSize)); %#ok<DSPS>
         disp('  <a href="matlab:methods(''MappedTensor'')">Methods</a>');
         fprintf(1, '\n');
      end
      
      %% horzcat, vertcat, cat - METHOD Overloaded concatenation functions (unsupported)
      function out = horzcat(varargin) %#ok<STOUT,VANUS>
         error('MappedTensor:UnsupportedConcatenation', ...
            '*** MappedTensor: Concatenation is not supported for MappedTensor objects.');
      end
      function out = vertcat(varargin) %#ok<VANUS,STOUT>
         error('MappedTensor:UnsupportedConcatenation', ...
            '*** MappedTensor: Concatenation is not supported for MappedTensor objects.');
      end
      function out = cat(varargin) %#ok<VANUS,STOUT>
         error('MappedTensor:UnsupportedConcatenation', ...
            '*** MappedTensor: Concatenation is not supported for MappedTensor objects.');
      end      
   
      %% sum - METHOD Overloaded sum function for usage "sum(mtVar <, dim, outtype>)"
      function [tFinalSum] = sum(mtVar, varargin)
         % - Get tensor size
         vnTensorSize = size(mtVar);
         
         % - By default, sum along first non-singleton dimension
         DEF_nDim = find(vnTensorSize > 1, 1, 'first');
         
         % - By default, accumulate in a double tensor
         DEF_strReturnClass = 'double';
         
         % - Check arguments and apply defaults
         if (nargin > 3)
            error('MappedTensor:sum:InvalidArguments', ...
               '*** MappedTensor/sum: Too many arguments were supplied.');
         
         elseif (nargin == 3)

         elseif (nargin == 2)
            if (ischar(varargin{1}))
               varargin{2} = varargin{1};
               varargin{1} = DEF_nDim;
                           
            else
               varargin{2} = DEF_strReturnClass;
            end
         
         elseif (nargin == 1)
            varargin{1} = DEF_nDim;
            varargin{2} = DEF_strReturnClass;
         end
         
         % - Was a valid dimension specified?
         try
            validateattributes(varargin{1}, {'numeric'}, {'positive', 'integer', 'scalar'});
         catch
            error('MappedTensor:sum:InvalidArguments', ...
               '*** MappedTensor/sum: ''dim'' must be supplied as a positive scalar number.');
         end
         nDim = varargin{1};
         
         % - Was a valid output argument type specified?
         try
            strReturnClass = validatestring(lower(varargin{2}), {'native', 'double', 'default'});
         catch
            error('MappedTensor:sum:InvalidArguments', ...
               '*** MappedTensor/sum: ''outtype'' must be one of {''double'', ''native'', ''default''}.');
         end

         % - Get the class for the summation matrix
         if (strcmp(strReturnClass, 'native'))
            % - Logicals are always summed in a double tensor
            if (islogical(mtVar))
               strOutputClass = 'double';
            else
               strOutputClass = mtVar.strClass;
            end
         
         elseif (strcmp(strReturnClass, 'default'))
            strOutputClass = DEF_strReturnClass;
            
         else %if (strcmp(strReturnClass, 'double'))
            strOutputClass = strReturnClass;
         end
         
         % -- Sum in chunks to avoid allocating full tensor
         nElementsInChunk = 100000;
         vnSumSize = vnTensorSize;
         vnSumSize(nDim) = 1;
         vnSliceDimensions = cumprod(vnTensorSize);
         
         % - Compute the size of a single split
         vnSingleSplitSize = ceil(vnTensorSize ./ ceil(vnSliceDimensions ./ nElementsInChunk));
         
         % - Make vectors of split indices
         cellSplitIndices = cell(1, numel(vnTensorSize));
         for (nDimIndex = 1:numel(vnTensorSize)); %#ok<FORPF>
            vnStarts = 1:vnSingleSplitSize(nDimIndex):vnTensorSize(nDimIndex);
            vnEnds = [vnStarts(2:end)-1 vnTensorSize(nDimIndex)];
            vnNumDivisions(nDimIndex) = numel(vnStarts); %#ok<AGROW>
            
            for (nDivIndex = 1:vnNumDivisions(nDimIndex))
               cellSplitIndices{nDimIndex}{nDivIndex} = vnStarts(nDivIndex):vnEnds(nDivIndex);
            end
         end
         
         % -- Perform sum by taking dimensions in turn
         tFinalSum = zeros(vnSumSize, strOutputClass);
         
         % - Construct referencing structures
         sSourceRef = substruct('()', ':');
         sDestRef = substruct('()', ':');
         
         vnSplitIndices = ones(1, numel(vnTensorSize));
         cellTheseSourceIndices = cell(1, numel(vnTensorSize));
         bContinue = true;
         while (bContinue)
            % - Find what the indices for the current chunk should be
            for (nDimIndex = 1:numel(vnTensorSize)) %#ok<FORPF>
               cellTheseSourceIndices{nDimIndex} = cellSplitIndices{nDimIndex}{vnSplitIndices(nDimIndex)};
            end
            cellTheseDestIndices = cellTheseSourceIndices;
            cellTheseDestIndices{nDim} = 1;
            
            % - Call subsasgn, subsref and sum to process data
            sSourceRef.subs = cellTheseSourceIndices;
            sDestRef.subs = cellTheseDestIndices;
            tFinalSum = subsasgn(tFinalSum, sDestRef, subsref(tFinalSum, sDestRef) + sum(subsref(mtVar, sSourceRef), nDim, strReturnClass));
            
            % - Increment first non-max index
            nIncrementDim = find(vnSplitIndices <= vnNumDivisions, 1, 'first');
            
            % - Increment and roll-over indices, if required
            while (bContinue)
               % - Increment the index
               vnSplitIndices(nIncrementDim) = vnSplitIndices(nIncrementDim) + 1;
               
               if (vnSplitIndices(nIncrementDim) > vnNumDivisions(nIncrementDim))
                  % - We need to roll-over this index, and increment the next
                  vnSplitIndices(nIncrementDim) = 1;
                  nIncrementDim = nIncrementDim + 1;
                  
                  % - Did we roll-over the last index?
                  if (nIncrementDim > numel(vnNumDivisions))
                     bContinue = false;
                  end
                  
               else
                  % - We didn't need to roll over the index, so continue with
                  % the new indices
                  break;
               end
            end
            
         end
      end
      
      %% Overloaded MAX and MIN
      
      % max - METHOD Overloaded max function for usage "max(mtVar, ...)"
      function [tfMax, tnMaxIndices] = max(mtVar, varargin)
         % - Check arguments
         if (nargin > 3)
            error('MappedTensor:max:InvalidArguments', ...
                  '*** MappedTensor/max: Too many arguments were provided.');
         end
         
         % - Record stack size
         vnSize = size(mtVar);
         
         % - Which dimension should we go along?
         if (nargin < 3)
            % - Find the first non-singleton dimension
            [nul, nDim] = find(vnSize > 1, 1, 'first'); %#ok<ASGLU>
         else
            nDim = varargin{2};
         end
         
         % - What sort of "max" are we performing?
         if ((nargin == 1) || isempty(varargin{1}))
            [tfMax, tnMaxIndices] = compare_single_tensor(mtVar, nDim, @max);
            
         else
            % - One tensor and another scalar or tensor
            [tfMax, tnMaxIndices] = compare_dual_tensor(mtVar, varargin{1}, nDim, @max);
         end
      end
      
      % min - METHOD Overloaded max function for usage "min(mtVar, ...)"
      function [tfMax, tnMaxIndices] = min(mtVar, varargin)
         % - Check arguments
         if (nargin > 3)
            error('MappedTensor:min:InvalidArguments', ...
                  '*** MappedTensor/min: Too many arguments were provided.');
         end
         
         % - Record stack size
         vnSize = size(mtVar);
         
         % - Which dimension should we go along?
         if (nargin < 3)
            % - Find the first non-singleton dimension
            [nul, nDim] = find(vnSize > 1, 1, 'first'); %#ok<ASGLU>
         else
            nDim = varargin{2};
         end
         
         % - What sort of "min" are we performing?
         if ((nargin == 1) || isempty(varargin{1}))
            [tfMax, tnMaxIndices] = compare_single_tensor(mtVar, nDim, @min);
            
         else
            % - One tensor and another scalar or tensor
            [tfMax, tnMaxIndices] = compare_dual_tensor(mtVar, varargin{1}, nDim, @min);
         end
      end
      
      %% SliceFunction - METHOD Execute a function on the entire tensor, in slices
      function [mtNewVar] = SliceFunction(mtVar, fhFunction, nSliceDim, vnSliceSize, bWriteOnly, varargin)
         % SliceFunction - METHOD Execute a function on the entire tensor, in slices
         %
         % Usage: [<mtNewVar>] = SliceFunction(mtVar,
         %           fhFunctionHandle, nSliceDim <, vnSliceSize, bWriteOnly,> ...)
         %
         % 'mtVar' is a MappedTensor.  This tensor will be sliced up along
         % dimensions 'nSliceDim', with each slice passed individually to
         % 'fhFunctionHandle', along with the slice index and any trailing
         % argments (...).  If no return argument is supplied, the results
         % will be stored back in 'mtVar'.  If a return argument is
         % supplied, a new MappedTensor will be created to contain the
         % results.  The optional argument 'vnSliceSize' can be used to
         % call a function that returns a different sized output than the
         % size of a single slice of 'mtVar'. In that case, a new tensorsl
         % 'mtNewVar' will be generated, and it will have the size
         % 'vnSliceSize', with the dimension 'nSliceDim' having the same
         % length as in the original tensor 'mtVar'.
         %
         % "Slice assign" operations can be performed by passing in a
         % function that takes no input arguments for 'fhFunctionHandle'.
         %
         % Note that due to Matlab not making available the number of
         % return arguments that an anonymous function delivers, all
         % functions passed to SliceFunction must return AT LEAST ONE
         % argument.
         %
         % For example:
         %
         %    mtVar(:) = abs(fft2(mtVar(:, :, :)));
         %
         % is equivalent to
         %
         %    SliceFunction(mtVar, @(x)(abs(fft2(x)), 3);
         %
         % Each slice of the third dimension of mtVar, taken in turn, is
         % passed to fft2 and the result stored back into the same slice of
         % mtVar.
         %
         %    mtVar2 = SliceFunction(mtVar, @(x)(fft2(x)), 3);
         %
         % This will return the result in a new MappedTensor, with
         % temporary storage.
         %
         %    mtVar2 = SliceFunction(mtVar, @(x)(sum(x)), 3, [1 10 1]);
         %
         % This will create a new MappedTensor with size [1 10 N], where
         % 'N' is the length along dimension 3 of 'mtVar'.
         %
         %    SliceFunction(mtVar, @()(randn(10, 10)), 3);
         %
         % This will assign random numbers to each slice of 'mtVar'
         % independently.
         %
         %    SliceFunction(mtVar, @(x, n)(x .* vfFactor(n)), 3);
         %
         % The second argument to the function is passed the index of the
         % current slice.  This line will multiply each slice in mtVar by a
         % scalar corresponding to that slice index.

         % - Get tensor size
         vnTensorSize = size(mtVar);
         
         % - Shall we generate a new tensor?
         bNewTensor = false;
         
         % - Check slice dimension
         if ((nSliceDim < 1) || (nSliceDim > numel(vnTensorSize)))
            error('MappedTensor:badsubscript', ...
                  '*** MappedTensor: Index exceeds matrix dimensions.');
         end
         
         % - Was the slice size explicity provided?
         if (~exist('vnSliceSize', 'var') || isempty(vnSliceSize))
            vnSliceSize = vnTensorSize;
            vnSliceSize(nSliceDim) = 1;
         
         elseif (~isequal(vnSliceSize([1:nSliceDim-1 nSliceDim+1:end]), vnTensorSize([1:nSliceDim-1 nSliceDim+1:end])))
            % - The slice size is different than the tensor size, so we have to
            % generate a new tensor
            bNewTensor = true;
            
            % - Display a warning if the output of this command is likely to be
            % lost
            if (nargout == 0)
               warning('MappedTensor:LostSliceOutput', ...
                  '--- MappedTensor: Warning: The output of a SliceFunction command is likely to be thrown away...');
            end
         end
         
         % - Do we need to read from the source tensor, or does the slice
         % function only write?
         if (nargin(fhFunction) == 0) || exist('bWriteOnly', 'var') || (bWriteOnly == true)
            bWriteOnly = true;
         else
            bWriteOnly = false;
         end
         
         % - If an explicit return argument is requested, construct a new tensor
         if (nargout == 1)
            bNewTensor = true;
         end
         
         % - Shall we create a new return variable?
         if (bNewTensor)
            vnNewTensorSize = vnSliceSize;
            vnNewTensorSize(nSliceDim) = vnTensorSize(nSliceDim);
            
            mtNewVar = MappedTensor(vnNewTensorSize, 'Class', mtVar.strClass);
            
         else
            % - Store the result back in the original tensor, taking advantage
            % of the handle property of a MappedTensor
            mtNewVar = mtVar;
            vnNewTensorSize = size(mtVar);
            
            % - Are we attempting to re-size the tensor?
            if (~isequal(vnSliceSize([1:nSliceDim-1 nSliceDim+1:end]), vnTensorSize([1:nSliceDim-1 nSliceDim+1:end])))
               error('MappedTensor:IncorrectSliceDimensions', ...
                  '*** MappedTensor/SliceFunction: A tensor cannot resized during a slice operation.\n       Assign the output to a new tensor.');
            end
         end
         
         % - Create a referencing window
         cvColons = repmat({':'}, 1, numel(vnTensorSize));
         cvColons{nSliceDim} = 1;
         [vnLinearSourceWindow, vnSourceDataSize] = ConvertColonsCheckLims(cvColons, vnTensorSize, mtVar.hRepSumFunc);
         
         cvTest = repmat({1}, 1, numel(vnTensorSize));
         cvTest{nSliceDim} = 2;
         nTestIndex = ConvertColonsCheckLims(cvTest, vnTensorSize, mtVar.hRepSumFunc);
         nSourceWindowStep = nTestIndex - vnLinearSourceWindow(1);
         
         % - Split source window into readable chunks
         mnSourceChunkIndices = SplitFileChunks(vnLinearSourceWindow, mtVar.hChunkLengthFunc);
         
         if (bNewTensor)
            cvColons = repmat({':'}, 1, numel(vnNewTensorSize));
            cvColons{nSliceDim} = 1;
            [vnLinearDestWindow, vnDestDataSize] = ConvertColonsCheckLims(cvColons, vnNewTensorSize, mtVar.hRepSumFunc);
            
            cvTest = repmat({1}, 1, numel(vnTensorSize));
            cvTest{nSliceDim} = 2;
            nTestIndex = ConvertColonsCheckLims(cvTest, vnNewTensorSize, mtVar.hRepSumFunc);
            nDestWindowStep = nTestIndex - vnLinearDestWindow(1);
            
            % - Split into readable chunks
            mnDestChunkIndices = SplitFileChunks(vnLinearDestWindow, mtVar.hChunkLengthFunc);
         else
            mnDestChunkIndices = mnSourceChunkIndices;
            nDestWindowStep = nSourceWindowStep;
            vnDestDataSize = vnSourceDataSize;
         end
         
         % - Slice up along specified dimension
         fprintf(1, '--- MappedTensor/SliceFunction: [%6.2f%%]', 0);
         for (nIndex = 1:vnTensorSize(nSliceDim))
            % - Get chunks for this indexing window
            mnTheseSourceChunks = bsxfun(@plus, mnSourceChunkIndices, [(nIndex-1) * nSourceWindowStep 0 0]);
            mnTheseDestChunks = bsxfun(@plus, mnDestChunkIndices, [(nIndex-1) * nDestWindowStep 0 0]);
            
            % - Handle a "slice assign" function with no input arguments efficiently
            if (bWriteOnly)
               % - Call function
               if (nargin(fhFunction) == 0)
                  tData = fhFunction();
               else
                  tData = fhFunction([], nIndex, varargin{:});
               end
               
               mtVar.hShimFunc('write_chunks', mtNewVar.hRealContent, mnTheseDestChunks, 1:numel(tData), size(tData), mtNewVar.strClass, mtNewVar.nHeaderBytes, tData ./ mtVar.fRealFactor, mtVar.bBigEndian);
               
            else
               % - Read source data, multiply by real factor
               tData = mtVar.hShimFunc('read_chunks', mtVar.hRealContent, mnTheseSourceChunks, 1:prod(vnSourceDataSize), 1:prod(vnSourceDataSize), vnSourceDataSize, mtVar.strClass, mtVar.nHeaderBytes, mtVar.bBigEndian);
               tData = tData .* mtVar.fRealFactor;
               
               % - Read complex part, if it exists
               if (mtVar.bIsComplex)
                  tDataCmplx = mtVar.hShimFunc('read_chunks', mtVar.hCmplxContent, mnTheseSourceChunks, 1:prod(vnSourceDataSize), 1:prod(vnSourceDataSize), vnSourceDataSize, mtVar.strClass, mtVar.nHeaderBytes, mtVar.bBigEndian);
                  tData = complex(tData, tDataCmplx .* mtVar.fComplexFactor);
               end
               
               % - Reshape source data
               tData = reshape(tData, vnSourceDataSize);
               
               % - Call function
               if (nargin(fhFunction) > 1)
                  tData = fhFunction(tData, nIndex, varargin{:});
               else
                  tData = fhFunction(tData, varargin{:});
               end
               
               % - Write results
               if (~isreal(tData))
                  if (~mtNewVar.bIsComplex)
                     make_complex(mtNewVar);
                  end
                     
                  % - Write real and complex parts
                  mtVar.hShimFunc('write_chunks', mtNewVar.hRealContent, mnTheseDestChunks, 1:numel(tData), vnDestDataSize, mtNewVar.strClass, mtNewVar.nHeaderBytes, real(tData) ./ mtVar.fRealFactor, mtVar.bBigEndian);
                  mtVar.hShimFunc('write_chunks', mtNewVar.hCmplxContent, mnTheseDestChunks, 1:numel(tData), vnDestDataSize, mtNewVar.strClass, mtNewVar.nHeaderBytes, imag(tData) ./ mtVar.fComplexFactor, mtVar.bBigEndian);
               else
                  % - Write real part
                  mtVar.hShimFunc('write_chunks', mtNewVar.hRealContent, mnTheseDestChunks, 1:numel(tData), vnDestDataSize, mtNewVar.strClass, mtNewVar.nHeaderBytes, tData ./ mtVar.fRealFactor, mtVar.bBigEndian);
               end
            end
            
            fprintf(1, '\b\b\b\b\b\b\b\b%6.2f%%]', nIndex / vnTensorSize(nSliceDim) * 100);
         end
         fprintf(1, '\b\b\b\b\b\b\b\b%6.2f%%]\n', 100);
      end
      
      
      %% saveobj - METHOD Overloaded save mechanism
      function [sVar] = saveobj(mtVar)
         % - Generate a structure containing the pertinent properties
         sVar.strRealFilename = mtVar.strRealFilename;
         sVar.bTemporary = mtVar.bTemporary;
         sVar.strClass = mtVar.strClass;
         sVar.vnDimensionOrder = mtVar.vnDimensionOrder;
         sVar.vnOriginalSize = mtVar.vnOriginalSize;
         
         % - Send a warning about poorly-supported loading
         warning('MappedTensor:UnsupportedObjectStorage', ...
            '--- MappedTensor: Warning: Saving and loaded MappedTensor objects does not preserve object data!');
      end
      
   end
      
   methods (Static)
      %% loadobj - METHOD Overloaded load mechanism
      function [mtVar] = loadobj(sSavedVar)
         % - Try to create a new MappedTensor, with the saved parameters
         if (sSavedVar.bTemporary)
            % - Create a transient mapped tensor
            mtVar = MappedTensor(sSavedVar.vnOriginalSize, 'Class', sSavedVar.strClass);
            
         else
            % - Map an existing file on disk
            mtVar = MappedTensor(sSavedVar.strRealFilename, sSavedVar.vnOriginalSize, 'Class', sSavedVar.strClass);
         end
         
         % - Record permutation
         mtVar.vnDimensionOrder = sSavedVar.vnDimensionOrder;
         
         % - Send a warning about poorly-supported loading
         warning('MappedTensor:UnsupportedObjectStorage', ...
            '--- MappedTensor: Warning: Saving and loaded MappedTensor objects does not preserve object data!');
      end
   end
   
   methods (Access = protected)
      %% make_complex - PROTECTED METHOD Convert tensor to complex stora
      function make_complex(mtVar)
         % - test to see if we can store complex values in the desired
         % representation
         switch (mtVar.strClass)
            case {'char', 'logical'}
               error('MappedTensor:NoConversionComplexToClass', ...
                  '*** MappedTensor: Cannot assign complex values to a tensor of class %s.', mtVar.strClass);
         end
         
         % - create temporary storage for the complex part of the tensor
         if (~mtVar.bTemporary)
            warning('MappedTensor:NoPermanentComplexStorage', ...
               '--- MappedTensor: Warning: The complex part of a tensor is always stored temporarily.');
         end
         
         % - make enough space for a tensor
         mtVar.strCmplxFilename = create_temp_file(mtVar.nNumElements * mtVar.nClassSize + mtVar.nHeaderBytes);
         
         % - open the file
         mtVar.hCmplxContent = mtVar.hShimFunc('open', mtVar.strCmplxFilename, mtVar.strMachineFormat);
         
         % - record that the tensor has a complex part
         mtVar.bIsComplex = true;
      end
   end
   
   %% Class conversion methods
   % - Beware; these methods will allocate the whole tensor!
   methods
      function tfData = char(mtVar)
         tfData = cast(mtVar, 'char');
      end
      
      function tfData = int8(mtVar)
         tfData = cast(mtVar, 'int8');
      end
      
      function tfData = uint8(mtVar)
         tfData = cast(mtVar, 'uint8');
      end
      
      function tfData = logical(mtVar)
         tfData = cast(mtVar, 'logical');
      end
      
      function tfData = int16(mtVar)
         tfData = cast(mtVar, 'int16');
      end
      
      function tfData = uint16(mtVar)
         tfData = cast(mtVar, 'uint16');
      end

      function tfData = int32(mtVar)
         tfData = cast(mtVar, 'int32');
      end

      function tfData = uint32(mtVar)
         tfData = cast(mtVar, 'uint32');
      end
      
      function tfData = single(mtVar)
         tfData = cast(mtVar, 'single');
      end
      
      function tfData = int64(mtVar)
         tfData = cast(mtVar, 'int64');
      end
      
      function tfData = uint64(mtVar)
         tfData = cast(mtVar, 'uint64');
      end
      
      function tfData = double(mtVar)
         tfData = cast(mtVar, 'double');
      end
      
      function tfData = cast(mtVar, strClass)
         warning('MappedTensor:WholeTensor', ...
                 '--- MappedTensor: Warning: This command will allocate memory for the entire tensor!');
              
         sSubs = substruct('()', repmat({':'}, numel(size(mtVar)), 1));
         tfData = builtin('cast', subsref(mtVar, sSubs), strClass);
      end
   end
end

%% --- Helper functions ---

function strFilename = create_temp_file(nNumEntries)
   % - Get the name of a temporary file
   strFilename = tempname;
   
    % - Fast allocation on some platforms
    bFailed = true;
<<<<<<< HEAD
%     [bFailed, ~] = system(sprintf('fallocate -l %i %s', nNumEntries, strFilename));
=======
    if ispc()
       [bFailed, ~] = system(sprintf('fsutil file createnew %s %i', file, nbytes));
    else
       [bFailed, ~] = system(sprintf('fallocate -l %i %s', nNumEntries, strFilename));
    end
>>>>>>> 9cadd019

    % - Slow fallback -- use Matlab to write data directly
    if (bFailed)
       hFile = fopen(strFilename, 'w+');
       fwrite(hFile, 0, 'uint8', nNumEntries-1);
       fclose(hFile);
   end
end

function [nBytes, strStorageClass] = ClassSize(strClass)
   % - By default, the data storage class is identical to the definition class
   strStorageClass = strClass;
   
   % - Parse class argument
   switch(lower(strClass))
      case {'char'}
         nBytes = 2;
         strStorageClass = 'uint16';
         
      case {'int8', 'uint8'}
         nBytes = 1;
         
      case {'logical'}
         nBytes = 1;
         strStorageClass = 'uint8';
         
      case {'int16', 'uint16'}
         nBytes = 2;
         
      case {'int32', 'uint32', 'single'}
         nBytes = 4;
         
      case {'int64', 'uint64', 'double'}
         nBytes = 8;
         
      otherwise
         error('MappedTensor:InvalidClass', '*** MappedTensor/ClassSize: Invalid class specifier.');
   end
end

% compare_single_tensor - FUNCTION Comparison function along a single tensor
function [tfResult, tnIndices] = compare_single_tensor(mtVarA, nDim, fhCompare)
   % - Determine size of slice
   vnSliceSize = size(mtVarA);
   vnSliceSize(nDim) = 1;
   
   % - Make a referencing structure
   sSubs = substruct('()', repmat({':'}, 1, numel(vnSliceSize)));
   sSubs.subs{nDim} = 1;
   
   % - Allocate initial slice
   tfResult = subsref(mtVarA, sSubs);
   tnIndices = ones(vnSliceSize);
   
   % - Find result by iterating over tensor
   for (nSlice = 2:size(mtVarA, nDim))
      % - Get this slice
      sSubs.subs{nDim} = nSlice;
      tfThisSlice = subsref(mtVarA, sSubs);
      
      % - Compare with current result
      tfResult = fhCompare(tfThisSlice, tfResult);
      
      % - Which indices do we need to retain?
      tbResetIndex = tfResult == tfThisSlice;
      tnIndices(tbResetIndex) = nSlice;
   end
end

% compare_dual_tensor - FUNCTION Comparison function between two tensors, or a tensor and scalar
function [tfResult, tnIndices] = compare_dual_tensor(oVarA, oVarB, nDim, fhCompare)
   % -- Check arguments

   % - Make sure we have a double scalar
   vbScalarArgs = false(1, 2);
   if (isscalar(oVarA))
      oVarA = double(oVarA);
      vbScalarArgs(1) = true;
   end
   
   if (isscalar(oVarB))
      oVarB = double(oVarB);
      vbScalarArgs(2) = true;
   end
   
   % - Check sizes
   if (~any(vbScalarArgs) && ~isequal(size(oVarA), size(oVarB)))
      % - Both tensors must be the same size
      error('MappedTensor:InvalidArguments', ...
         '*** MappedTensor: First two arguments must either be scalar, or the same size.');
   end
   
   % - How big will the result be?
   if (all(vbScalarArgs))
      % - Short-cut comparison
      tfResult = fhCompare(oVarA, oVarB);
      if (isequal(tfResult, oVarA))
         tnIndices = 1;
      else
         tnIndices = 2;
      end
      
      return;
      
   elseif (~vbScalarArgs(1))
      vnResultSize = size(oVarA);
      
   else
      vnResultSize = size(oVarB);
   end
   
   vnSliceSize = vnResultSize;
   vnSliceSize(nDim) = 1;
   
   % - Find the tensor and a scalar
   if (nnz(vbScalarArgs) == 1)
      if (~vbScalarArgs(1))
         mtTensorA = oVarA;
         fScalar = oVarB;
         nTensorAInd = 1;
         nTensorBInd = 2;
      else
         mtTensorA = oVarB;
         fScalar = oVarA;
         nTensorAInd = 2;
         nTensorBInd = 1;
      end
      
   else
      % - Both are tensor args
      mtTensorA = oVarA;
      mtTensorB = oVarB;
      nTensorAInd = 1;
      nTensorBInd = 2;
   end
   
   % - Allocate new tensors for the result and indices
   tfResult = MappedTensor(vnResultSize);
   tnIndices = MappedTensor(vnResultSize);
   tnTheseIndices = nan(vnSliceSize);
   
   % - Make a referencing structure
   sSubs = substruct('()', repmat({':'}, 1, numel(vnResultSize)));
   
   % -- Find result by iterating over tensor (A) slices
   for (nSlice = 1:size(mtTensorA, nDim))
      % - Get this slice
      sSubs.subs{nDim} = nSlice;
      tfThisSlice = subsref(mtTensorA, sSubs);
      
      % - Get the value(s) to compare
      if (any(vbScalarArgs))
         oCompare = fScalar;
      else
         oCompare = subsref(mtTensorB, sSubs);
      end
      
      % - Perform the comparison and record the result
      tfThisResult = fhCompare(tfThisSlice, oCompare);
      subsasgn(tfResult, sSubs, tfThisResult);
      
      % - Record indices for this slice
      tbAResult = tfThisSlice == tfThisResult;
      tnTheseIndices(tbAResult) = nTensorAInd;
      tnTheseIndices(~tbAResult) = nTensorBInd;
      subsasgn(tnIndices, sSubs, tnTheseIndices);
   end
end

% isunique - FUNCTION Determine whether the elements of a vector are unique
function [bIsUnique, aSorted, vnASortedIndices] = isunique(a)

   % - Check for a sorted vector, or sort it
   if issorted(a)
      aSorted = a;
      vnASortedIndices = 1:numel(a);
   else
      [aSorted, vnASortedIndices] = sort(a);
   end
   
   % - Vector is unique if there is never a duplicate
   bIsUnique = all(diff(aSorted) ~= 0);

end

% unique_accel - FUNCTION Accelerated version of 'unique', for the
% particular usage required here
function [c,indA,indC] = unique_accel(a)

   numelA = numel(a);

   % - Short-cut for vectors that are already unique
   [bIsUnique, sortA, indSortA] = isunique(a);

   if (bIsUnique)
      c = sortA;
      indA = 1:numelA;
      indC = indA;
      return;
   end
   
   % Determine if A is a row vector.
   rowvec = isrow(a);
   
   % Convert to column
   sortA = sortA(:);
   indSortA = indSortA(:);
   
   % groupsSortA indicates the location of non-matching entries.
   if isnumeric(sortA) && (numelA > 1)
      dSortA = diff(sortA);
      if (isnan(dSortA(1)) || isnan(dSortA(numelA-1)))
         groupsSortA = sortA(1:numelA-1) ~= sortA(2:numelA);
      else
         groupsSortA = dSortA ~= 0;
      end
      
   else
      groupsSortA = sortA(1:numelA-1) ~= sortA(2:numelA);
   end
   
   if (numelA ~= 0)
      groupsSortA = [true; groupsSortA];          % First element is always a member of unique list.
   else
      groupsSortA = zeros(0,1);
   end
   
   % Extract unique elements.
   c = sortA(groupsSortA);         % Create unique list by indexing into sorted list.
   
   % Find indA.
   if nargout > 1
      indA = indSortA(groupsSortA);   % Find the indices of the sorted logical.
   end
   
   % Find indC.
   if nargout == 3
      groupsSortA = full(groupsSortA);
      if numelA == 0
         indC = zeros(0,1);
      else
         indC = cumsum(groupsSortA);                         % Lists position, starting at 1.
         indC(indSortA) = indC;                              % Re-reference indC to indexing of sortA.
      end
   end
   
   % If A is row vector, return C as row vector.
   if rowvec
      c = c.';
   end
   
end

% iscolon - FUNCTION Test whether a reference is equal to ':'
function bIsColon = iscolon(ref)
   bIsColon = ischar(ref) && isequal(ref, ':');
end

% isvalidsubscript - FUNCTION Test whether a vector contains valid entries
% for subscript referencing
function isvalidsubscript(oRefs)
   try
      % - Test for colon
      if (iscolon(oRefs))
         return;
      end
      
      if (islogical(oRefs))
         % - Test for logical indexing
         validateattributes(oRefs, {'logical'}, {'binary'});
         
      else
         % - Test for normal indexing
         validateattributes(oRefs, {'numeric'}, {'integer', 'real', 'positive'});
      end
      
   catch
      error('MappedTensor:badsubscript', ...
            '*** MappedTensor: Subscript indices must either be real positive integers or logicals.');
   end
end

%% Read / write functions

% mt_read_data - FUNCTION Read a set of indices from the file, in an optimsed fashion
function [tData] = mt_read_data(hShimFunc, hDataFile, sSubs, vnTensorSize, strClass, nHeaderBytes, bBigEndian, hRepSumFunc, hChunkLengthFunc)

   % - Catch "read whole tensor" condition
   if (all(cellfun(@iscolon, sSubs.subs)))
      % - Read data
      tData = hShimFunc('read_all', hDataFile, vnTensorSize, ...
         strClass, nHeaderBytes, double(bBigEndian));
            
      % - Reshape stack and return
      tData = reshape(tData, vnTensorSize);
      return;
   end

   % - Check referencing and convert to linear indices
   [vnLinearIndices, vnDataSize] = ConvertColonsCheckLims(sSubs.subs, vnTensorSize, hRepSumFunc);
   
   % - Maximise chunk probability and minimise number of reads by reading
   % only sorted unique entries
   [vnLinearIndices, nul, vnReverseSort] = unique_accel(vnLinearIndices); %#ok<ASGLU>
   
   % - Split into readable chunks
   mnFileChunkIndices = SplitFileChunks(vnLinearIndices, hChunkLengthFunc);

   % - Call shim read function
   tData = hShimFunc('read_chunks', hDataFile, mnFileChunkIndices, vnLinearIndices, vnReverseSort, vnDataSize, strClass, nHeaderBytes, double(bBigEndian));
end

% mt_write_data - FUNCTION Read a set of indices from the file, in an optimsed fashion
function mt_write_data(hShimFunc, hDataFile, sSubs, vnTensorSize, strClass, nHeaderBytes, tData, bBigEndian, hRepSumFunc, hChunkLengthFunc)

   % - Catch "read whole tensor" condition
   if (all(cellfun(@iscolon, sSubs.subs)))
      % - Write data and return
      hShimFunc('write_all', hDataFile, vnTensorSize, ...
         strClass, nHeaderBytes, cast(tData, strClass), double(bBigEndian));
      return;
   end

   % - Check referencing and convert to linear indices
   [vnLinearIndices, vnDataSize] = ConvertColonsCheckLims(sSubs.subs, vnTensorSize, hRepSumFunc);
   
   % - Maximise chunk probability and minimise number of writes by writing
   % only sorted unique entries
   [vnLinearIndices, vnUniqueDataIndices] = unique_accel(vnLinearIndices);

   % - Split into readable chunks
   mnFileChunkIndices = SplitFileChunks(vnLinearIndices, hChunkLengthFunc);
   
   % - Call shim writing function
   hShimFunc('write_chunks', hDataFile, mnFileChunkIndices, vnUniqueDataIndices, vnDataSize, strClass, nHeaderBytes, cast(tData, strClass), double(bBigEndian));
end

% mt_read_data_chunks - FUNCTION Read data without sorting or checking indices
% 'vnUniqueIndices' MUST be sorted and unique; 'vnReverseSort' must be the
% inverting indices from calling UNIQUE
function [tData] = mt_read_data_chunks(hDataFile, mnFileChunkIndices, vnUniqueIndices, vnReverseSort, vnDataSize, strClass, nHeaderBytes)
   nNumChunks = size(mnFileChunkIndices, 1);
   
   % - Allocate data
   [nClassSize, strStorageClass] = ClassSize(strClass);
   vUniqueData = zeros(numel(vnUniqueIndices), 1, strStorageClass);
   
   % - Read data in chunks
   nDataPointer = 1;
   for (nChunkIndex = 1:nNumChunks)
      % - Get chunk info
      nChunkSkip = mnFileChunkIndices(nChunkIndex, 2);
      nChunkSize = mnFileChunkIndices(nChunkIndex, 3);
      
      % - Seek file to beginning of chunk
      fseek(hDataFile, (mnFileChunkIndices(nChunkIndex, 1)-1) * nClassSize + nHeaderBytes, 'bof');
      
      % - Normal forward read
      vUniqueData(nDataPointer:nDataPointer+nChunkSize-1) = fread(hDataFile, nChunkSize, [strStorageClass '=>' strClass], (nChunkSkip-1) * nClassSize);
      
      % - Shift to next data chunk
      nDataPointer = nDataPointer + nChunkSize;
   end
   
   % - Assign data back to original indexing order
   tData = reshape(vUniqueData(vnReverseSort), vnDataSize);
end

% mt_write_data_chunks - FUNCTION Write data without sorting or checking indices
% 'vnUniqueIndices' MUST be sorted and unique; 'vnUniqueDataIndices' must
% be the corresponding indices into the data from calling UNIQUE
function mt_write_data_chunks(hDataFile, mnFileChunkIndices, vnUniqueDataIndices, vnDataSize, strClass, nHeaderBytes, tData)
   nNumChunks = size(mnFileChunkIndices, 1);

   % - Do we need to replicate the data?
   if (isscalar(tData) && prod(vnDataSize) > 1)
      tData = repmat(tData, prod(vnDataSize), 1);

   elseif (numel(tData) ~= prod(vnDataSize))
      % - The was a mismatch in the sizes of the left and right sides
      error('MappedTensor:index_assign_element_count_mismatch', ...
            '*** MappedTensor: In an assignment A(I) = B, the number of elements in B and I must be the same.');
   end
   
   % - Take only unique data indices
   vUniqueData = tData(vnUniqueDataIndices);
   
   % - Write data in chunks
   nDataPointer = 1;
   [nClassSize, strStorageClass] = ClassSize(strClass);
   for (nChunkIndex = 1:nNumChunks)
      % - Get chunk info
      nChunkSkip = mnFileChunkIndices(nChunkIndex, 2);
      nChunkSize = mnFileChunkIndices(nChunkIndex, 3);

      % - Seek file to beginning of chunk
      fseek(hDataFile, (mnFileChunkIndices(nChunkIndex, 1)-1) * nClassSize + nHeaderBytes, 'bof');
      
      % - Normal forward write of chunk data
      fwrite(hDataFile, vUniqueData(nDataPointer:nDataPointer+nChunkSize-1), strStorageClass, (nChunkSkip-1) * nClassSize);
      
      % - Shift to next data chunk
      nDataPointer = nDataPointer + nChunkSize;
   end
end

% mt_read_all - FUNCTION Read the entire stack
function [tData] = mt_read_all(hDataFile, vnTensorSize, strClass, nHeaderBytes, ~)
   % - Allocate data
   [~, strStorageClass] = ClassSize(strClass);
%    tData = zeros(vnTensorSize, strStorageClass);
   
   % - Seek file to beginning of data
   fseek(hDataFile, nHeaderBytes, 'bof');
   
   % - Normal forward read
   tData = fread(hDataFile, prod(vnTensorSize), [strStorageClass '=>' strClass], 0);
end

% mt_write_all - FUNCTION Write the entire stack
function mt_write_all(hDataFile, vnTensorSize, strClass, nHeaderBytes, tData, ~)

   % - Do we need to replicate the data?
   if (isscalar(tData) && prod(vnTensorSize) > 1)
      tData = repmat(tData, prod(vnTensorSize), 1);

   elseif (numel(tData) ~= prod(vnTensorSize))
      % - The was a mismatch in the sizes of the left and right sides
      error('MappedTensor:index_assign_element_count_mismatch', ...
            '*** MappedTensor: In an assignment A(I) = B, the number of elements in B and I must be the same.');
   end
   
   % - Get storage class
   [~, strStorageClass] = ClassSize(strClass);

   % - Seek file to beginning of data
   fseek(hDataFile,  nHeaderBytes, 'bof');
      
   % - Normal forward write of data
   fwrite(hDataFile, tData, strStorageClass, 0);
end

% ConvertColonCheckLims - FUNCTION Convert colon referencing to subscript indices; check index limits
function [vnLinearIndices, vnDataSize] = ConvertColonsCheckLims(cRefs, vnLims, hRepSumFunc)
   % - Handle linear indexing
   if (numel(cRefs) == 1)
      vnLims = prod(vnLims);
   end

   % - Check each dimension in turn
   for (nRefDim = numel(cRefs):-1:1) %#ok<FORPF>
      % - Convert colon references
      if (iscolon(cRefs{nRefDim}))
         cCheckedRefs{nRefDim} = ':';
         
      elseif (islogical(cRefs{nRefDim}))
         % - Logical referencing -- convert to indexed referencing
         vnIndices = find(cRefs{nRefDim}(:));
         if (any(vnIndices > vnLims(nRefDim)))
            error('FocusStack:InvalidRef', ...
               '*** FocusStack/GetFullFileRefs: Logical referencing for dimension [%d] was out of bounds [1..%d].', ...
               nRefDim, vnLims(nRefDim));
         end
         cCheckedRefs{nRefDim} = vnIndices;
         
      elseif (any(cRefs{nRefDim}(:) < 1) || any(cRefs{nRefDim}(:) > vnLims(nRefDim)))
         % - Check limits
         error('MappedTensor:InvalidRef', ...
            '*** MappedTensor: Index exceeds matrix dimensions.');
         
      else
         % - This dimension was ok, convert to double
         cCheckedRefs{nRefDim} = double(cRefs{nRefDim});
      end
   end
   
   % - Convert to linear indexing; work out data size
   [vnLinearIndices, vnDataSize] = GetLinearIndicesForRefs(cCheckedRefs, vnLims, hRepSumFunc);
   
   if (numel(vnDataSize) == 1)
      vnDataSize(2) = 1;
   end
end

% GetLinearIndicesForRefs - FUNCTION Convert a set of multi-dimensional indices directly into linear indices
function [vnLinearIndices, vnDimRefSizes] = GetLinearIndicesForRefs(cRefs, vnLims, hRepSumFunc)

   % - Find colon references
   vbIsColon = cellfun(@iscolon, cRefs);
   
   % - Catch "reference whole stack" condition
   if (all(vbIsColon))
      vnLinearIndices = 1:prod(vnLims);
      if (numel(cRefs) == 1)
         vnDimRefSizes = [vnLims 1];
      else
         vnDimRefSizes = vnLims;
      end
      return;
   end
   
   nFirstNonColon = find(~vbIsColon, 1, 'first');
   vbTrailingRefs = true(size(vbIsColon));
   vbTrailingRefs(1:nFirstNonColon-1) = false;
   vnDimRefSizes = cellfun(@numel, cRefs);
   vnDimRefSizes(vbIsColon) = vnLims(vbIsColon);
   
   % - Calculate dimension offsets
   vnDimOffsets = [1 cumprod(vnLims)];
   vnDimOffsets = vnDimOffsets(1:end-1);

   % - Remove trailing "1"s
   vbOnes = cellfun(@(c)isequal(c, 1), cRefs);
   nLastNonOne = find(~vbOnes, 1, 'last');
   vbTrailingRefs((nLastNonOne+1):end) = false;

   % - Work out how many linear indices there will be in total
   nNumIndices = prod(vnDimRefSizes);
   vnLinearIndices = zeros(nNumIndices, 1);
   
   % - Build a referencing window encompassing the leading colon refs (or
   % first ref)
   if (nFirstNonColon > 1)
      vnLinearIndices(1:prod(vnLims(1:(nFirstNonColon-1)))) = 1:prod(vnLims(1:(nFirstNonColon-1)));
   else
      vnLinearIndices(1:vnDimRefSizes(1)) = cRefs{1};
      vbTrailingRefs(1) = false;
   end
   
   % - Replicate windows to make up linear indices
   for (nDimension = find(vbTrailingRefs & ~vbOnes))
      % - How long is the current window?
      nCurrWindowLength = prod(vnDimRefSizes(1:(nDimension-1)));
      nThisWindowLength = nCurrWindowLength * vnDimRefSizes(nDimension);
      
      % - Is this dimension a colon reference?
      if (vbIsColon(nDimension))
         vnLinearIndices(1:nThisWindowLength) = hRepSumFunc(vnLinearIndices(1:nCurrWindowLength), ((1:vnLims(nDimension))-1) * vnDimOffsets(nDimension));

      else
         vnLinearIndices(1:nThisWindowLength) = hRepSumFunc(vnLinearIndices(1:nCurrWindowLength), (cRefs{nDimension}-1) * vnDimOffsets(nDimension));
      end
   end
   
   if (numel(vnDimRefSizes) == 1) % && ~any(vbIsColon)
      vnDimRefSizes = size(cRefs{1});
   end
   
end

% SplitFileChunks - FUNCTION Split a set of indices into contiguous chunks
% (with a consistent skip step within a chunk)
function [mnFileChunkIndices] = SplitFileChunks(vnLinearIndices, hChunkLengthFunc)
   % - Handle degenerate cases
   switch (numel(vnLinearIndices))
      case 1
         % - Single element
         mnFileChunkIndices = [vnLinearIndices, 1, 1];
         
      case 2
         % - Two elements
         mnFileChunkIndices = [vnLinearIndices(1), vnLinearIndices(2) - vnLinearIndices(1), 2];

      otherwise
         % - Get diffs
         vnDiffs = [diff(reshape(vnLinearIndices, 1, [])) nan];
         
         nChunk = 1;
         nIndex = 1;
         % - Preallocate by estimating
         nChunkAlloc = ceil(numel(vnLinearIndices)/2);
         mnFileChunkIndices = nan(nChunkAlloc, 3);
         while (nIndex <= numel(vnLinearIndices))
            nChunkLength = hChunkLengthFunc(vnDiffs, nIndex) + 1;
            
            % - Fix up NaN skip
            if (isnan(vnDiffs(nIndex)))
               vnDiffs(nIndex) = 1;
            end
            
            % - Define this chunk
            mnFileChunkIndices(nChunk, :) = [vnLinearIndices(nIndex), vnDiffs(nIndex), nChunkLength];
            
            % - Move to the next chunk; reallocate if necessary
            nChunk = nChunk + 1;
            if (nChunk > nChunkAlloc)
               nChunkAlloc = nChunkAlloc*2;
               mnFileChunkIndices(nChunkAlloc, :) = nan;
            end
            
            % - Shift diffs array
            nIndex = nIndex + nChunkLength;
         end
         
         % - Trim chunks
         mnFileChunkIndices = mnFileChunkIndices(1:nChunk-1, :);
   end
end

function [varargout] = mapped_tensor_shim_nomex(strCommand, varargin)
   switch (strCommand)
      case 'open'
         if (nargin == 2)
            [varargout{1}] = fopen(varargin{1}, 'r+');
            [nul, nul, varargout{2}, nul] = fopen(varargout{1}); %#ok<ASGLU,NASGU>
         else
            varargout{1} = fopen(varargin{1}, 'r+', varargin{2});
         end
         
      case 'close'
         fclose(varargin{1});
         
      case 'read_chunks'
         varargout{1} = mt_read_data_chunks(varargin{1:7});
         
      case 'write_chunks'
         mt_write_data_chunks(varargin{1:7});
         
      case 'read_all'
         varargout{1} = mt_read_all(varargin{1:5});
         
      case 'write_all'
         varargout{1} = mt_write_all(varargin{1:6});
   end
end

function [vfDest] = mapped_tensor_repsum_nomex(vfSourceA, vfSourceB)
   [mfA, mfB] = meshgrid(vfSourceB, vfSourceA);
   vfDest = mfA(:) + mfB(:);
end

function [nChunkLength] = mapped_tensor_chunklength_nomex(vfDiffs, nIndex)
   nChunkLength = find(vfDiffs(nIndex+1:end) ~= vfDiffs(nIndex), 1, 'first');
end

%% -- MEX-handling functions

function [hShimFunc, hRepSumFunc, hChunkLengthFunc] = GetMexFunctionHandles
   % - Does the compiled MEX function exist?
   if (exist('mapped_tensor_shim') ~= 3) %#ok<EXIST>
      try %#ok<TRYNC>
         % - Move to the MappedTensor private directory
         strMTDir = fileparts(which('MappedTensor'));
         strCWD = cd(fullfile(strMTDir, 'private'));
         
         % - Try to compile the MEX functions
         disp('--- MappedTensor: Compiling MEX functions.');
         mex('mapped_tensor_shim.c', '-largeArrayDims', '-O');
         mex('mapped_tensor_repsum.c', '-largeArrayDims', '-O');
         mex('mapped_tensor_chunklength.c', '-largeArrayDims', '-O');
         
         % - Move back to previous working directory
         cd(strCWD);
      end
   end
   
   % - Did we succeed?
   if (exist('mapped_tensor_shim') == 3) %#ok<EXIST>
      hShimFunc = @mapped_tensor_shim;
      hRepSumFunc = @mapped_tensor_repsum;
      hChunkLengthFunc = @mapped_tensor_chunklength;
      
   else
      % - Just use the slow matlab version
      warning('MappedTensor:MEXCompilation', ...
         '--- MappedTensor: Could not compile MEX functions.  Using slow matlab versions.');
      
      hShimFunc = @mapped_tensor_shim_nomex;
      hRepSumFunc = @mapped_tensor_repsum_nomex;
      hChunkLengthFunc = @mapped_tensor_chunklength_nomex;
   end
end

% --- END of MappedTensor CLASS ---<|MERGE_RESOLUTION|>--- conflicted
+++ resolved
@@ -178,6 +178,13 @@
    methods
       %% MappedTensor - CONSTRUCTOR
       function [mtVar] = MappedTensor(varargin)
+
+         % - Get a handle to the appropriate shim function (should be done
+         %     before any errors are thrown)
+         [mtVar.hShimFunc, ...
+          mtVar.hRepSumFunc, ...
+          mtVar.hChunkLengthFunc] = GetMexFunctionHandles;
+         
          % - Filter arguments for properties
          vbKeepArg = true(numel(varargin), 1);
          nArg = 2;
@@ -211,7 +218,7 @@
                   otherwise
                      % - No other properties are supported
                      error('MappedTensor:InvalidProperty', ...
-                        '*** MappedTensor: ''%s'' is not a valid property.  Use the ''Class'' keyword to specify the tensor class.', varargin{nArg});
+                        '*** MappedTensor: ''%s'' is not a valid property.', varargin{nArg});
                end
             end
             
@@ -251,8 +258,6 @@
          if (isscalar(vnTensorSize))
             vnTensorSize = vnTensorSize * [1 1];
          end
-                     
-<<<<<<< HEAD
          
          % - Validate tensor size argument
          try
@@ -261,26 +266,6 @@
             error('MappedTensor:Arguments', ...
                '*** MappedTensor: Error: ''vnTensorSize'' must be a positive integer vector.');
          end
-         
-         % - Make enough space for a temporary tensor
-         if (mtVar.bTemporary)
-            mtVar.strRealFilename = create_temp_file(prod(vnTensorSize) * mtVar.nClassSize + mtVar.nHeaderBytes);
-         end
-         
-=======
->>>>>>> 9cadd019
-         % - Get a handle to the appropriate shim function
-         [mtVar.hShimFunc, ...
-          mtVar.hRepSumFunc, ...
-          mtVar.hChunkLengthFunc] = GetMexFunctionHandles;
-      
-         % - Validate tensor size argument
-         try
-            validateattributes(vnTensorSize, {'numeric'}, {'positive', 'integer'});
-         catch
-            error('MappedTensor:Arguments', ...
-               '*** MappedTensor: Error: ''vnTensorSize'' must be a positive integer vector.');
-         end
 
          % - Make enough space for a temporary tensor
          if (mtVar.bTemporary)
@@ -307,14 +292,19 @@
                      '*** MappedTensor: Error: only ''ieee-be'' and ''ieee-le'' machine formats are supported.');
          end
          
+         % - Record the original tensor size, remove trailing unitary dimensions
+         if (vnTensorSize(end) == 1) && (numel(vnTensorSize) > 2)
+            nLastNonUnitary = max(2, find(vnTensorSize ~= 1, 1, 'last'));
+            vnTensorSize = vnTensorSize(1:nLastNonUnitary);
+         end
+         
+         mtVar.vnOriginalSize = vnTensorSize;
+
          % - Initialise dimension order
          mtVar.vnDimensionOrder = 1:numel(vnTensorSize);
          
          % - Record number of total elements
          mtVar.nNumElements = prod(vnTensorSize);
-
-         % - Record the original tensor size
-         mtVar.vnOriginalSize = vnTensorSize;
       end
       
       % delete - DESTRUCTOR
@@ -1392,15 +1382,11 @@
    
     % - Fast allocation on some platforms
     bFailed = true;
-<<<<<<< HEAD
-%     [bFailed, ~] = system(sprintf('fallocate -l %i %s', nNumEntries, strFilename));
-=======
-    if ispc()
-       [bFailed, ~] = system(sprintf('fsutil file createnew %s %i', file, nbytes));
-    else
-       [bFailed, ~] = system(sprintf('fallocate -l %i %s', nNumEntries, strFilename));
-    end
->>>>>>> 9cadd019
+%     if ispc()
+%        [bFailed, ~] = system(sprintf('fsutil file createnew %s %i', file, nbytes));
+%     else
+%        [bFailed, ~] = system(sprintf('fallocate -l %i %s', nNumEntries, strFilename));
+%     end
 
     % - Slow fallback -- use Matlab to write data directly
     if (bFailed)
